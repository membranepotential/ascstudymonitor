--- conflicted
+++ resolved
@@ -7,12 +7,8 @@
 }
 
 function filterPatternAll(labels) {
-<<<<<<< HEAD
   // currently not in use
   return labels.map(label => `(?=.*${label})`).join("") + ".*"
-=======
-  return labels.map(label => `(?=.*${label})`).join('') + '.*'
->>>>>>> 8486f818
 }
 
 window.App = {
@@ -63,15 +59,7 @@
   applyFilters() {
     // Apply filter state by specific columns
     Object.entries(App.filters).forEach(([column, labels]) => {
-<<<<<<< HEAD
-      App.Datatable.updateColumnFilter(column, labels, filterPatternAny
-=======
-      App.Datatable.updateColumnFilter(
-        column,
-        labels,
-        App.filterPatternBuilders[column]
-      )
->>>>>>> 8486f818
+      App.Datatable.updateColumnFilter(column, labels, filterPatternAny)
     })
 
     App.Datatable.draw()
