--- conflicted
+++ resolved
@@ -36,25 +36,7 @@
     App.Datatable.draw()
   },
 
-<<<<<<< HEAD
-  fetch() {
-=======
-  search(newValue) {
-    console.log('[Search] Update term: %s', newValue)
-    window.scrollTo({ top: 0, left: 0, behavior: 'smooth' })
-
-    // update value of input and simulate enter press
-    const $el = $('.title-bar__input')
-    $el.val(newValue)
-    setTimeout(() => {
-      $el.trigger('keyup')
-    }, 0)
-    return false
-    // smooth scroll up
-  },
-
   async fetch() {
->>>>>>> 0bcc9f7a
     const MIND_ASC_STORAGE_KEY_CACHE = 'mind-asc-cache'
     const MIND_ASC_STORAGE_KEY_LAST = 'mind-asc-last'
 
